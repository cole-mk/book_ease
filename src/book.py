--- conflicted
+++ resolved
@@ -687,10 +687,6 @@
         return ct[0]
 
 
-<<<<<<< HEAD
-=======
-
->>>>>>> d4f34b76
 class PlaylistDBI(sqlite_tables.DBI_):
 
     __init__(self):
@@ -757,7 +753,6 @@
         return self.id_
 
     def set_id(self, id_):
-<<<<<<< HEAD
         self.id_ = id_
 
 
@@ -826,7 +821,4 @@
                                         col['key'],
                                         pl_track_id, cur)
         # commit and close connection
-        con = self._query_end()
-=======
-        self.id_ = id_
->>>>>>> d4f34b76
+        con = self._query_end()